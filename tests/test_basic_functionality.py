--- conflicted
+++ resolved
@@ -466,9 +466,6 @@
     assert yaml_config == lct.to_dict()
 
 
-<<<<<<< HEAD
-def test_getter(getter_dict: NestedDict) -> None:
-=======
 @pytest.mark.parametrize(
     "key, default_value, expected_value",
     [
@@ -480,7 +477,6 @@
 def test_getter_single_values(
     key: str, default_value: str, expected_value: str, getter_dict: NestedDict
 ) -> None:
->>>>>>> 1c745f9e
     lct = LayeredConfigTree(getter_dict)
 
     if default_value is None:
